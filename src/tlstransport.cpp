/**
 * Copyright (c) 2020 Paul-Louis Ageneau
 *
 * This library is free software; you can redistribute it and/or
 * modify it under the terms of the GNU Lesser General Public
 * License as published by the Free Software Foundation; either
 * version 2.1 of the License, or (at your option) any later version.
 *
 * This library is distributed in the hope that it will be useful,
 * but WITHOUT ANY WARRANTY; without even the implied warranty of
 * MERCHANTABILITY or FITNESS FOR A PARTICULAR PURPOSE.  See the GNU
 * Lesser General Public License for more details.
 *
 * You should have received a copy of the GNU Lesser General Public
 * License along with this library; if not, write to the Free Software
 * Foundation, Inc., 51 Franklin Street, Fifth Floor, Boston, MA 02110-1301 USA
 */

#include "tlstransport.hpp"
#include "tcptransport.hpp"

#if RTC_ENABLE_WEBSOCKET

#include <chrono>
#include <cstring>
#include <exception>
#include <iostream>

using namespace std::chrono;

using std::shared_ptr;
using std::string;
using std::unique_ptr;
using std::weak_ptr;

namespace rtc {

#if USE_GNUTLS

void TlsTransport::Init() {
	// Nothing to do
}

void TlsTransport::Cleanup() {
	// Nothing to do
}

TlsTransport::TlsTransport(shared_ptr<TcpTransport> lower, string host, state_callback callback)
    : Transport(lower, std::move(callback)), mHost(std::move(host)) {

	PLOG_DEBUG << "Initializing TLS transport (GnuTLS)";

<<<<<<< HEAD
	gnutls::check(gnutls_init(&mSession, GNUTLS_CLIENT));
=======
	check_gnutls(gnutls_certificate_allocate_credentials(&mCreds));
	check_gnutls(gnutls_init(&mSession, GNUTLS_CLIENT));
>>>>>>> d0a1b2c7

	try {
        check_gnutls(gnutls_certificate_set_x509_system_trust(mCreds));
        check_gnutls(gnutls_credentials_set(mSession, GNUTLS_CRD_CERTIFICATE, mCreds));
        gnutls_session_set_verify_cert(mSession, mHost.c_str(), 0);

		const char *priorities = "SECURE128:-VERS-SSL3.0:-ARCFOUR-128";
		const char *err_pos = NULL;
		gnutls::check(gnutls_priority_set_direct(mSession, priorities, &err_pos),
		              "Failed to set TLS priorities");

       	PLOG_VERBOSE << "Server Name Indication: " << mHost;
		gnutls_server_name_set(mSession, GNUTLS_NAME_DNS, mHost.data(), mHost.size());

 		gnutls_session_set_ptr(mSession, this);
		gnutls_transport_set_ptr(mSession, this);
		gnutls_transport_set_push_function(mSession, WriteCallback);
		gnutls_transport_set_pull_function(mSession, ReadCallback);
		gnutls_transport_set_pull_timeout_function(mSession, TimeoutCallback);

       	mRecvThread = std::thread(&TlsTransport::runRecvLoop, this);
		registerIncoming();

	} catch (...) {
		gnutls_deinit(mSession);
		gnutls_certificate_free_credentials(mCreds);
		throw;
	}
}

TlsTransport::~TlsTransport() {
	stop();

	gnutls_deinit(mSession);
	gnutls_certificate_free_credentials(mCreds);
}

bool TlsTransport::stop() {
	if (!Transport::stop())
		return false;

	PLOG_DEBUG << "Stopping TLS recv thread";
	mIncomingQueue.stop();
	mRecvThread.join();
	return true;
}

bool TlsTransport::send(message_ptr message) {
	if (!message || state() != State::Connected)
		return false;

	PLOG_VERBOSE << "Send size=" << message->size();

	if(message->size() == 0)
		return true;

	ssize_t ret;
	do {
		ret = gnutls_record_send(mSession, message->data(), message->size());
	} while (ret == GNUTLS_E_INTERRUPTED || ret == GNUTLS_E_AGAIN);

	return gnutls::check(ret);
}

void TlsTransport::incoming(message_ptr message) {
	if (message)
		mIncomingQueue.push(message);
	else
		mIncomingQueue.stop();
}

void TlsTransport::runRecvLoop() {
	const size_t bufferSize = 4096;
	char buffer[bufferSize];

	// Handshake loop
	try {
		changeState(State::Connecting);

		int ret;
		do {
			ret = gnutls_handshake(mSession);
		} while (ret == GNUTLS_E_INTERRUPTED || ret == GNUTLS_E_AGAIN ||
		         !gnutls::check(ret, "TLS handshake failed"));

	} catch (const std::exception &e) {
		PLOG_ERROR << "TLS handshake: " << e.what();
		changeState(State::Failed);
		return;
	}

	// Receive loop
	try {
		PLOG_INFO << "TLS handshake finished";
		changeState(State::Connected);

		while (true) {
			ssize_t ret;
			do {
				ret = gnutls_record_recv(mSession, buffer, bufferSize);
			} while (ret == GNUTLS_E_INTERRUPTED || ret == GNUTLS_E_AGAIN);

			// Consider premature termination as remote closing
			if (ret == GNUTLS_E_PREMATURE_TERMINATION) {
				PLOG_DEBUG << "TLS connection terminated";
				break;
			}

			if (gnutls::check(ret)) {
				if (ret == 0) {
					// Closed
					PLOG_DEBUG << "TLS connection cleanly closed";
					break;
				}
				auto *b = reinterpret_cast<byte *>(buffer);
				recv(make_message(b, b + ret));
			}
		}
	} catch (const std::exception &e) {
		PLOG_ERROR << "TLS recv: " << e.what();
	}

	gnutls_bye(mSession, GNUTLS_SHUT_RDWR);

	PLOG_INFO << "TLS closed";
	changeState(State::Disconnected);
	recv(nullptr);
}

ssize_t TlsTransport::WriteCallback(gnutls_transport_ptr_t ptr, const void *data, size_t len) {
	TlsTransport *t = static_cast<TlsTransport *>(ptr);
	if (len > 0) {
		auto b = reinterpret_cast<const byte *>(data);
		t->outgoing(make_message(b, b + len));
	}
	gnutls_transport_set_errno(t->mSession, 0);
	return ssize_t(len);
}

ssize_t TlsTransport::ReadCallback(gnutls_transport_ptr_t ptr, void *data, size_t maxlen) {
	TlsTransport *t = static_cast<TlsTransport *>(ptr);

	message_ptr &message = t->mIncomingMessage;
	size_t &position = t->mIncomingMessagePosition;

	if(message && position >= message->size())
		message.reset();

	if(!message) {
		position = 0;
		while (auto next = t->mIncomingQueue.pop()) {
			message = *next;
			if (message->size() > 0)
				break;
			else
				t->recv(message); // Pass zero-sized messages through
		}
	}

	if(message) {
		size_t available = message->size() - position;
		ssize_t len = std::min(maxlen, available);
		std::memcpy(data, message->data() + position, len);
		position+= len;
		gnutls_transport_set_errno(t->mSession, 0);
		return len;
	}
	else {
		// Closed
		gnutls_transport_set_errno(t->mSession, 0);
		return 0;
	}
}

int TlsTransport::TimeoutCallback(gnutls_transport_ptr_t ptr, unsigned int ms) {
	TlsTransport *t = static_cast<TlsTransport *>(ptr);
	if (ms != GNUTLS_INDEFINITE_TIMEOUT)
		t->mIncomingQueue.wait(milliseconds(ms));
	else
		t->mIncomingQueue.wait();
	return !t->mIncomingQueue.empty() ? 1 : 0;
}

#else // USE_GNUTLS==0

int TlsTransport::TransportExIndex = -1;

void TlsTransport::Init() {
	openssl::init();

	if (TransportExIndex < 0) {
		TransportExIndex = SSL_get_ex_new_index(0, NULL, NULL, NULL, NULL);
	}
}

void TlsTransport::Cleanup() {
	// Nothing to do
}

TlsTransport::TlsTransport(shared_ptr<TcpTransport> lower, string host, state_callback callback)
    : Transport(lower, std::move(callback)), mHost(std::move(host)) {

	PLOG_DEBUG << "Initializing TLS transport (OpenSSL)";

	try {
		if (!(mCtx = SSL_CTX_new(SSLv23_method()))) // version-flexible
			throw std::runtime_error("Failed to create SSL context");

		check_openssl(SSL_CTX_set_cipher_list(mCtx, "ALL:!LOW:!EXP:!RC4:!MD5:@STRENGTH"),
		              "Failed to set SSL priorities");

		SSL_CTX_set_options(mCtx, SSL_OP_NO_SSLv3);
		SSL_CTX_set_min_proto_version(mCtx, TLS1_VERSION);
		SSL_CTX_set_read_ahead(mCtx, 1);
		SSL_CTX_set_quiet_shutdown(mCtx, 1);
		SSL_CTX_set_info_callback(mCtx, InfoCallback);

<<<<<<< HEAD
	openssl::check(SSL_CTX_set_cipher_list(mCtx, "ALL:!LOW:!EXP:!RC4:!MD5:@STRENGTH"),
	               "Failed to set SSL priorities");
=======
		SSL_CTX_set_default_verify_paths(mCtx);
		SSL_CTX_set_verify(mCtx, SSL_VERIFY_PEER, NULL);
		SSL_CTX_set_verify_depth(mCtx, 4);
>>>>>>> d0a1b2c7

		if (!(mSsl = SSL_new(mCtx)))
			throw std::runtime_error("Failed to create SSL instance");

		SSL_set_ex_data(mSsl, TransportExIndex, this);

		SSL_set_hostflags(mSsl, 0);
		check_openssl(SSL_set1_host(mSsl, mHost.c_str()), "Failed to set SSL host");

		PLOG_VERBOSE << "Server Name Indication: " << mHost;
		SSL_set_tlsext_host_name(mSsl, mHost.c_str());

		SSL_set_connect_state(mSsl);

		if (!(mInBio = BIO_new(BIO_s_mem())) || !(mOutBio = BIO_new(BIO_s_mem())))
			throw std::runtime_error("Failed to create BIO");

		BIO_set_mem_eof_return(mInBio, BIO_EOF);
		BIO_set_mem_eof_return(mOutBio, BIO_EOF);
		SSL_set_bio(mSsl, mInBio, mOutBio);

		auto ecdh = unique_ptr<EC_KEY, decltype(&EC_KEY_free)>(
		    EC_KEY_new_by_curve_name(NID_X9_62_prime256v1), EC_KEY_free);
		SSL_set_options(mSsl, SSL_OP_SINGLE_ECDH_USE);
		SSL_set_tmp_ecdh(mSsl, ecdh.get());

		mRecvThread = std::thread(&TlsTransport::runRecvLoop, this);
		registerIncoming();

	} catch (...) {
		if (mSsl)
			SSL_free(mSsl);
		if (mCtx)
			SSL_CTX_free(mCtx);
		throw;
	}
}

TlsTransport::~TlsTransport() {
	stop();

	SSL_free(mSsl);
	SSL_CTX_free(mCtx);
}

bool TlsTransport::stop() {
	if (!Transport::stop())
		return false;

	PLOG_DEBUG << "Stopping TLS recv thread";
	mIncomingQueue.stop();
	mRecvThread.join();
	SSL_shutdown(mSsl);
	return true;
}

bool TlsTransport::send(message_ptr message) {
	if (!message || state() != State::Connected)
		return false;

	PLOG_VERBOSE << "Send size=" << message->size();

	if (message->size() == 0)
		return true;

	int ret = SSL_write(mSsl, message->data(), message->size());
	if (!openssl::check(mSsl, ret))
		return false;

	const size_t bufferSize = 4096;
	byte buffer[bufferSize];
	while ((ret = BIO_read(mOutBio, buffer, bufferSize)) > 0)
		outgoing(make_message(buffer, buffer + ret));

	return true;
}

void TlsTransport::incoming(message_ptr message) {
	if (message)
		mIncomingQueue.push(message);
	else
		mIncomingQueue.stop();
}

void TlsTransport::runRecvLoop() {
	const size_t bufferSize = 4096;
	byte buffer[bufferSize];

	try {
		changeState(State::Connecting);

<<<<<<< HEAD
		SSL_do_handshake(mSsl);
		while (int len = BIO_read(mOutBio, buffer, bufferSize))
			outgoing(make_message(buffer, buffer + len));

		while (auto next = mIncomingQueue.pop()) {
			message_ptr message = *next;
			message_ptr decrypted;

			BIO_write(mInBio, message->data(), message->size());

			int ret = SSL_read(mSsl, buffer, bufferSize);
			if (!openssl::check(mSsl, ret))
				break;
=======
		while (true) {
			if (state() == State::Connecting) {
				// Initiate or continue the handshake
				int ret = SSL_do_handshake(mSsl);
				if (!check_openssl_ret(mSsl, ret, "Handshake failed"))
					break;
>>>>>>> d0a1b2c7

				// Output
				while ((ret = BIO_read(mOutBio, buffer, bufferSize)) > 0)
					outgoing(make_message(buffer, buffer + ret));

				if (SSL_is_init_finished(mSsl)) {
					PLOG_INFO << "TLS handshake finished";
					changeState(State::Connected);
				}
			} else {
				int ret = SSL_read(mSsl, buffer, bufferSize);
				if (!check_openssl_ret(mSsl, ret))
					break;

				if (ret > 0)
					recv(make_message(buffer, buffer + ret));
			}

			auto next = mIncomingQueue.pop();
			if (!next)
				break;

			message_ptr message = *next;
			if (message->size() > 0)
				BIO_write(mInBio, message->data(), message->size()); // Input
			else
				recv(message); // Pass zero-sized messages through
		}

	} catch (const std::exception &e) {
		PLOG_ERROR << "TLS recv: " << e.what();
	}

	if (state() == State::Connected) {
		PLOG_INFO << "TLS closed";
		recv(nullptr);
	} else {
		PLOG_ERROR << "TLS handshake failed";
	}
}

void TlsTransport::InfoCallback(const SSL *ssl, int where, int ret) {
	TlsTransport *t =
	    static_cast<TlsTransport *>(SSL_get_ex_data(ssl, TlsTransport::TransportExIndex));

	if (where & SSL_CB_ALERT) {
		if (ret != 256) { // Close Notify
			PLOG_ERROR << "TLS alert: " << SSL_alert_desc_string_long(ret);
		}
		t->mIncomingQueue.stop(); // Close the connection
	}
}

#endif

} // namespace rtc

#endif<|MERGE_RESOLUTION|>--- conflicted
+++ resolved
@@ -50,12 +50,8 @@
 
 	PLOG_DEBUG << "Initializing TLS transport (GnuTLS)";
 
-<<<<<<< HEAD
+	gnutls:: : check(gnutls_certificate_allocate_credentials(&mCreds));
 	gnutls::check(gnutls_init(&mSession, GNUTLS_CLIENT));
-=======
-	check_gnutls(gnutls_certificate_allocate_credentials(&mCreds));
-	check_gnutls(gnutls_init(&mSession, GNUTLS_CLIENT));
->>>>>>> d0a1b2c7
 
 	try {
         check_gnutls(gnutls_certificate_set_x509_system_trust(mCreds));
@@ -264,8 +260,8 @@
 		if (!(mCtx = SSL_CTX_new(SSLv23_method()))) // version-flexible
 			throw std::runtime_error("Failed to create SSL context");
 
-		check_openssl(SSL_CTX_set_cipher_list(mCtx, "ALL:!LOW:!EXP:!RC4:!MD5:@STRENGTH"),
-		              "Failed to set SSL priorities");
+		openssl::check(SSL_CTX_set_cipher_list(mCtx, "ALL:!LOW:!EXP:!RC4:!MD5:@STRENGTH"),
+		               "Failed to set SSL priorities");
 
 		SSL_CTX_set_options(mCtx, SSL_OP_NO_SSLv3);
 		SSL_CTX_set_min_proto_version(mCtx, TLS1_VERSION);
@@ -273,14 +269,9 @@
 		SSL_CTX_set_quiet_shutdown(mCtx, 1);
 		SSL_CTX_set_info_callback(mCtx, InfoCallback);
 
-<<<<<<< HEAD
-	openssl::check(SSL_CTX_set_cipher_list(mCtx, "ALL:!LOW:!EXP:!RC4:!MD5:@STRENGTH"),
-	               "Failed to set SSL priorities");
-=======
 		SSL_CTX_set_default_verify_paths(mCtx);
 		SSL_CTX_set_verify(mCtx, SSL_VERIFY_PEER, NULL);
 		SSL_CTX_set_verify_depth(mCtx, 4);
->>>>>>> d0a1b2c7
 
 		if (!(mSsl = SSL_new(mCtx)))
 			throw std::runtime_error("Failed to create SSL instance");
@@ -288,7 +279,7 @@
 		SSL_set_ex_data(mSsl, TransportExIndex, this);
 
 		SSL_set_hostflags(mSsl, 0);
-		check_openssl(SSL_set1_host(mSsl, mHost.c_str()), "Failed to set SSL host");
+		openssl::check(SSL_set1_host(mSsl, mHost.c_str()), "Failed to set SSL host");
 
 		PLOG_VERBOSE << "Server Name Indication: " << mHost;
 		SSL_set_tlsext_host_name(mSsl, mHost.c_str());
@@ -372,28 +363,12 @@
 	try {
 		changeState(State::Connecting);
 
-<<<<<<< HEAD
-		SSL_do_handshake(mSsl);
-		while (int len = BIO_read(mOutBio, buffer, bufferSize))
-			outgoing(make_message(buffer, buffer + len));
-
-		while (auto next = mIncomingQueue.pop()) {
-			message_ptr message = *next;
-			message_ptr decrypted;
-
-			BIO_write(mInBio, message->data(), message->size());
-
-			int ret = SSL_read(mSsl, buffer, bufferSize);
-			if (!openssl::check(mSsl, ret))
-				break;
-=======
 		while (true) {
 			if (state() == State::Connecting) {
 				// Initiate or continue the handshake
 				int ret = SSL_do_handshake(mSsl);
-				if (!check_openssl_ret(mSsl, ret, "Handshake failed"))
+				if (!openssl::check(mSsl, ret, "Handshake failed"))
 					break;
->>>>>>> d0a1b2c7
 
 				// Output
 				while ((ret = BIO_read(mOutBio, buffer, bufferSize)) > 0)
@@ -405,7 +380,7 @@
 				}
 			} else {
 				int ret = SSL_read(mSsl, buffer, bufferSize);
-				if (!check_openssl_ret(mSsl, ret))
+				if (!openssl::check(mSsl, ret))
 					break;
 
 				if (ret > 0)
