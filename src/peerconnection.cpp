--- conflicted
+++ resolved
@@ -248,32 +248,8 @@
 	return track;
 }
 
-<<<<<<< HEAD
-void PeerConnection::sendMedia(message_ptr ptr) {
-    outgoingMedia(std::move(ptr));
-}
-
-void PeerConnection::onMedia(const std::function<void(rtc::message_ptr)>& callback) {
-	mMediaCallback = callback;
-}
-
-void PeerConnection::outgoingMedia([[maybe_unused]] message_ptr message) {
-	if (!hasMedia())
-		throw std::runtime_error("PeerConnection has no media support");
-
-#if RTC_ENABLE_MEDIA
-	auto transport = std::atomic_load(&mDtlsTransport);
-	if (!transport)
-		throw std::runtime_error("PeerConnection is not open");
-
-	std::dynamic_pointer_cast<DtlsSrtpTransport>(transport)->sendMedia(message);
-#else
-	PLOG_WARNING << "Ignoring sent media (not compiled with SRTP support)";
-#endif
-=======
 void PeerConnection::onTrack(std::function<void(std::shared_ptr<Track>)> callback) {
 	mTrackCallback = callback;
->>>>>>> 71ebf7a6
 }
 
 shared_ptr<IceTransport> PeerConnection::initIceTransport(Description::Role role) {
@@ -354,12 +330,8 @@
 
 			switch (state) {
 			case DtlsTransport::State::Connected:
-<<<<<<< HEAD
-                initSctpTransport();
-=======
 				initSctpTransport();
 				openTracks();
->>>>>>> 71ebf7a6
 				break;
 			case DtlsTransport::State::Failed:
 				changeState(State::Failed);
@@ -542,10 +514,6 @@
 }
 
 void PeerConnection::forwardMedia(message_ptr message) {
-<<<<<<< HEAD
-	if (message)
-		mMediaCallback(message);
-=======
 	if (!message)
 		return;
 
@@ -556,7 +524,6 @@
 	if (auto it = mTracks.find(mid); it != mTracks.end())
 		if (auto track = it->second.lock())
 			track->incoming(message);
->>>>>>> 71ebf7a6
 }
 
 void PeerConnection::forwardBufferedAmount(uint16_t stream, size_t amount) {
