--- conflicted
+++ resolved
@@ -203,48 +203,6 @@
 	return payloads;
 }
 
-<<<<<<< HEAD
-AV1RtpPacketizer::AV1RtpPacketizer(AV1RtpPacketizer::Packetization packetization,
-                                   shared_ptr<RtpPacketizationConfig> rtpConfig,
-                                   uint16_t maxFragmentSize)
-    : RtpPacketizer(rtpConfig), maxFragmentSize(maxFragmentSize), packetization(packetization) {}
-
-void AV1RtpPacketizer::outgoing(message_vector &messages,
-                                [[maybe_unused]] const message_callback &send) {
-	message_vector result;
-	for (const auto &message : messages) {
-		std::vector<binary_ptr> obus;
-		if (packetization == AV1RtpPacketizer::Packetization::TemporalUnit) {
-			obus = extractTemporalUnitObus(message);
-		} else {
-			obus.push_back(message);
-		}
-
-		std::vector<binary_ptr> fragments;
-		for (auto obu : obus) {
-			auto p = packetizeObu(obu, maxFragmentSize);
-			fragments.insert(fragments.end(), p.begin(), p.end());
-		}
-
-		if (fragments.size() == 0)
-			continue;
-
-		for (size_t i = 0; i < fragments.size(); i++) {
-			if (rtpConfig->dependencyDescriptorContext.has_value()) {
-				auto &ctx = *rtpConfig->dependencyDescriptorContext;
-				ctx.descriptor.startOfFrame = i == 0;
-				ctx.descriptor.endOfFrame = i == fragments.size() - 1;
-			}
-			bool mark = i == fragments.size() - 1;
-			result.push_back(packetize(fragments[i], mark));
-		}
-	}
-
-	messages.swap(result);
-}
-
-=======
->>>>>>> 65e1315b
 } // namespace rtc
 
 #endif /* RTC_ENABLE_MEDIA */